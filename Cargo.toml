--- conflicted
+++ resolved
@@ -1,10 +1,6 @@
 [package]
 name = "compose_yml"
-<<<<<<< HEAD
-version = "0.0.57"
-=======
 version = "0.0.59"
->>>>>>> b9f54d4a
 authors = ["Eric Kidd <git@randomhacks.net>"]
 edition = "2018"
 
