--- conflicted
+++ resolved
@@ -6,12 +6,7 @@
 use std::io::{self, BufRead};
 use std::path::Path;
 
-<<<<<<< HEAD
-use crate::errors::*;
-use super::interpolation::{escape, RawOr};
-=======
 use super::common::*;
->>>>>>> 7e8e0f47
 
 /// A file pointed to by an `env_file:` field.
 pub struct EnvFile {
