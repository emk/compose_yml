--- conflicted
+++ resolved
@@ -3,14 +3,8 @@
 
 use lazy_static::lazy_static;
 use regex::Regex;
-<<<<<<< HEAD
-use serde::de;
-use serde::de::{
-    Deserialize, DeserializeOwned, Deserializer, MapAccess, SeqAccess, Visitor,
-=======
 use serde::de::{
     self, Deserialize, DeserializeOwned, Deserializer, MapAccess, SeqAccess, Visitor,
->>>>>>> 7e8e0f47
 };
 use std::collections::BTreeMap;
 use std::fmt;
