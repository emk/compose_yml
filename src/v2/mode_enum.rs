--- conflicted
+++ resolved
@@ -5,11 +5,7 @@
 use std::fmt;
 use std::str::FromStr;
 
-<<<<<<< HEAD
-use crate::errors::*;
-=======
 use super::common::*;
->>>>>>> 7e8e0f47
 
 /// This big, bad macro is in charge of implementing serializable enums
 /// with entries like:
